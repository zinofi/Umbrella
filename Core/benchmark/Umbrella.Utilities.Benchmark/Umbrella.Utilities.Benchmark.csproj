﻿<Project Sdk="Microsoft.NET.Sdk">

<<<<<<< HEAD
  <PropertyGroup>
    <OutputType>Exe</OutputType>
    <TargetFrameworks>netcoreapp3.1;net461</TargetFrameworks>
    <IsPackable>false</IsPackable>
  </PropertyGroup>
  
  <ItemGroup>
    <Compile Remove="BenchmarkDotNet.Artifacts\**" />
    <EmbeddedResource Remove="BenchmarkDotNet.Artifacts\**" />
    <None Remove="BenchmarkDotNet.Artifacts\**" />
  </ItemGroup>
  
  <ItemGroup>
    <PackageReference Include="BenchmarkDotNet" Version="0.13.5" />
    <PackageReference Include="Moq" Version="4.18.4" />
  </ItemGroup>
  
  <ItemGroup>
    <ProjectReference Include="..\..\..\Internal\src\Umbrella.Internal.Mocks\Umbrella.Internal.Mocks.csproj" />
    <ProjectReference Include="..\..\src\Umbrella.Utilities\Umbrella.Utilities.csproj" />
  </ItemGroup>
  
=======
	<PropertyGroup>
		<OutputType>Exe</OutputType>
		<TargetFrameworks>net6.0;net461</TargetFrameworks>
		<IsPackable>false</IsPackable>
		<NoWarn>CS1591</NoWarn>
	</PropertyGroup>

	<ItemGroup>
		<Compile Remove="BenchmarkDotNet.Artifacts\**" />
		<EmbeddedResource Remove="BenchmarkDotNet.Artifacts\**" />
		<None Remove="BenchmarkDotNet.Artifacts\**" />
	</ItemGroup>

	<ItemGroup>
		<PackageReference Include="BenchmarkDotNet" Version="0.13.8" />
		<PackageReference Include="Microsoft.VisualStudio.Threading.Analyzers" Version="17.7.30">
			<PrivateAssets>all</PrivateAssets>
			<IncludeAssets>runtime; build; native; contentfiles; analyzers; buildtransitive</IncludeAssets>
		</PackageReference>
		<PackageReference Include="Moq" Version="4.20.69" />
	</ItemGroup>

	<ItemGroup>
		<ProjectReference Include="..\..\..\Internal\src\Umbrella.Internal.Mocks\Umbrella.Internal.Mocks.csproj" />
		<ProjectReference Include="..\..\src\Umbrella.Utilities\Umbrella.Utilities.csproj" />
	</ItemGroup>

>>>>>>> 628b9b95
</Project><|MERGE_RESOLUTION|>--- conflicted
+++ resolved
@@ -1,29 +1,5 @@
 ﻿<Project Sdk="Microsoft.NET.Sdk">
 
-<<<<<<< HEAD
-  <PropertyGroup>
-    <OutputType>Exe</OutputType>
-    <TargetFrameworks>netcoreapp3.1;net461</TargetFrameworks>
-    <IsPackable>false</IsPackable>
-  </PropertyGroup>
-  
-  <ItemGroup>
-    <Compile Remove="BenchmarkDotNet.Artifacts\**" />
-    <EmbeddedResource Remove="BenchmarkDotNet.Artifacts\**" />
-    <None Remove="BenchmarkDotNet.Artifacts\**" />
-  </ItemGroup>
-  
-  <ItemGroup>
-    <PackageReference Include="BenchmarkDotNet" Version="0.13.5" />
-    <PackageReference Include="Moq" Version="4.18.4" />
-  </ItemGroup>
-  
-  <ItemGroup>
-    <ProjectReference Include="..\..\..\Internal\src\Umbrella.Internal.Mocks\Umbrella.Internal.Mocks.csproj" />
-    <ProjectReference Include="..\..\src\Umbrella.Utilities\Umbrella.Utilities.csproj" />
-  </ItemGroup>
-  
-=======
 	<PropertyGroup>
 		<OutputType>Exe</OutputType>
 		<TargetFrameworks>net6.0;net461</TargetFrameworks>
@@ -51,5 +27,4 @@
 		<ProjectReference Include="..\..\src\Umbrella.Utilities\Umbrella.Utilities.csproj" />
 	</ItemGroup>
 
->>>>>>> 628b9b95
 </Project>