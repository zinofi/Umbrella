--- conflicted
+++ resolved
@@ -26,62 +26,7 @@
 	public RegularExpressionIfAttribute(string pattern, string dependentProperty, EqualityOperator @operator, object comparisonValue)
 		: base(dependentProperty, @operator, comparisonValue)
 	{
-<<<<<<< HEAD
 		Pattern = pattern;
-=======
-		/// <summary>
-		/// Gets or sets the regex pattern.
-		/// </summary>
-		public string Pattern { get; set; }
-
-		/// <summary>
-		/// Initializes a new instance of the <see cref="RegularExpressionIfAttribute"/> class.
-		/// </summary>
-		/// <param name="pattern">The pattern.</param>
-		/// <param name="dependentProperty">The dependent property.</param>
-		/// <param name="operator">The operator.</param>
-		/// <param name="dependentValue">The dependent value.</param>
-		public RegularExpressionIfAttribute(string pattern, string dependentProperty, Operator @operator, object dependentValue)
-			: base(dependentProperty, @operator, dependentValue)
-		{
-			Pattern = pattern;
-		}
-
-		/// <summary>
-		/// Initializes a new instance of the <see cref="RegularExpressionIfAttribute"/> class.
-		/// </summary>
-		/// <param name="pattern">The pattern.</param>
-		/// <param name="dependentProperty">The dependent property.</param>
-		/// <param name="dependentValue">The dependent value.</param>
-		public RegularExpressionIfAttribute(string pattern, string dependentProperty, object dependentValue)
-			: this(pattern, dependentProperty, Operator.EqualTo, dependentValue)
-		{
-		}
-
-		/// <inheritdoc />
-		public override bool IsValid(object value, object dependentValue, object container)
-			=> !Metadata.IsValid(dependentValue, DependentValue, ReturnTrueOnEitherNull, this) || OperatorMetadata.Get(Operator.RegExMatch).IsValid(value, Pattern, ReturnTrueOnEitherNull, this);
-
-		/// <inheritdoc />
-		protected override IEnumerable<KeyValuePair<string, object>> GetClientValidationParameters()
-			=> base.GetClientValidationParameters()
-				.Union(new[]
-				{
-					new KeyValuePair<string, object>("Pattern", Pattern),
-				});
-
-		/// <inheritdoc />
-		public override string FormatErrorMessage(string name)
-		{
-			if (string.IsNullOrEmpty(ErrorMessageResourceName) && string.IsNullOrEmpty(ErrorMessage))
-				ErrorMessage = DefaultErrorMessageFormat;
-
-			return string.Format(ErrorMessageString, name, DependentProperty, DependentValue, Pattern);
-		}
-
-		/// <inheritdoc />
-		public override string DefaultErrorMessageFormat => "{0} must be in the format of {3} due to {1} being " + Metadata.ErrorMessage + " {2}";
->>>>>>> ad8ba157
 	}
 
 	/// <summary>
@@ -97,7 +42,7 @@
 
 	/// <inheritdoc />
 	public override bool IsValid(object? value, object? actualDependentPropertyValue, object model)
-		=> !Metadata.IsValid(actualDependentPropertyValue, ComparisonValue, ReturnTrueOnEitherNull) || OperatorMetadata.Get(EqualityOperator.RegExMatch).IsValid(value, Pattern, ReturnTrueOnEitherNull);
+		=> !Metadata.IsValid(actualDependentPropertyValue, ComparisonValue, ReturnTrueOnEitherNull, this) || OperatorMetadata.Get(EqualityOperator.RegExMatch).IsValid(value, Pattern, ReturnTrueOnEitherNull, this);
 
 	/// <inheritdoc />
 	protected override IEnumerable<KeyValuePair<string, object>> GetClientValidationParameters()
