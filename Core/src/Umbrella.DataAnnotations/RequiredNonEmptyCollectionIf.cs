﻿using Umbrella.DataAnnotations.Utilities;

namespace Umbrella.DataAnnotations;

/// <summary>
/// Specifies that a data field is required to be a non-empty collection contingent on whether another property
/// on the same object as the property this attribute is being used on matches conditions specified
/// using the constructor.
/// </summary>
/// <seealso cref="RequiredIfAttribute" />
#pragma warning disable CA1813 // Avoid unsealed attributes
public class RequiredNonEmptyCollectionIfAttribute : RequiredIfAttribute
#pragma warning restore CA1813 // Avoid unsealed attributes
{
	/// <summary>
	/// Initializes a new instance of the <see cref="RequiredNonEmptyCollectionIfAttribute"/> class.
	/// </summary>
	/// <param name="dependentProperty">The dependent property.</param>
	/// <param name="operator">The operator.</param>
	/// <param name="comparisonValue">The dependent value.</param>
	public RequiredNonEmptyCollectionIfAttribute(string dependentProperty, EqualityOperator @operator, object comparisonValue)
		: base(dependentProperty, @operator, comparisonValue)
	{
	}

<<<<<<< HEAD
	/// <summary>
	/// Initializes a new instance of the <see cref="RequiredNonEmptyCollectionIfAttribute"/> class.
	/// </summary>
	/// <param name="dependentProperty">The dependent property.</param>
	/// <param name="comparisonValue">The dependent value.</param>
	public RequiredNonEmptyCollectionIfAttribute(string dependentProperty, object comparisonValue)
		: this(dependentProperty, EqualityOperator.EqualTo, comparisonValue)
	{
=======
		/// <inheritdoc />
		public override bool IsValid(object value, object dependentValue, object container)
			=> !Metadata.IsValid(dependentValue, DependentValue, ReturnTrueOnEitherNull, this) || ValidationHelper.IsNonEmptyCollection(value);
>>>>>>> ad8ba157
	}

	/// <inheritdoc />
	public override bool IsValid(object? value, object? actualDependentPropertyValue, object model)
		=> !Metadata.IsValid(actualDependentPropertyValue, ComparisonValue, ReturnTrueOnEitherNull) || ValidationHelper.IsNonEmptyCollection(value);
}<|MERGE_RESOLUTION|>--- conflicted
+++ resolved
@@ -23,7 +23,6 @@
 	{
 	}
 
-<<<<<<< HEAD
 	/// <summary>
 	/// Initializes a new instance of the <see cref="RequiredNonEmptyCollectionIfAttribute"/> class.
 	/// </summary>
@@ -32,14 +31,9 @@
 	public RequiredNonEmptyCollectionIfAttribute(string dependentProperty, object comparisonValue)
 		: this(dependentProperty, EqualityOperator.EqualTo, comparisonValue)
 	{
-=======
-		/// <inheritdoc />
-		public override bool IsValid(object value, object dependentValue, object container)
-			=> !Metadata.IsValid(dependentValue, DependentValue, ReturnTrueOnEitherNull, this) || ValidationHelper.IsNonEmptyCollection(value);
->>>>>>> ad8ba157
 	}
 
 	/// <inheritdoc />
 	public override bool IsValid(object? value, object? actualDependentPropertyValue, object model)
-		=> !Metadata.IsValid(actualDependentPropertyValue, ComparisonValue, ReturnTrueOnEitherNull) || ValidationHelper.IsNonEmptyCollection(value);
+		=> !Metadata.IsValid(actualDependentPropertyValue, ComparisonValue, ReturnTrueOnEitherNull, this) || ValidationHelper.IsNonEmptyCollection(value);
 }