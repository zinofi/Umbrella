﻿<Project Sdk="Microsoft.NET.Sdk">

  <PropertyGroup>
    <TargetFramework>netstandard2.0</TargetFramework>
		<IsPackable>false</IsPackable>
  </PropertyGroup>

	<ItemGroup>
<<<<<<< HEAD
    <PackageReference Include="Microsoft.Extensions.Caching.Memory" Version="5.0.0" />
    <PackageReference Include="Moq" Version="4.18.1" />
=======
    <PackageReference Include="Microsoft.Extensions.Caching.Memory" Version="3.1.28" />
    <PackageReference Include="Moq" Version="4.18.2" />
>>>>>>> 93bd220b
  </ItemGroup>

  <ItemGroup>
    <ProjectReference Include="..\..\..\Core\src\Umbrella.Utilities\Umbrella.Utilities.csproj" />
  </ItemGroup>

</Project><|MERGE_RESOLUTION|>--- conflicted
+++ resolved
@@ -6,13 +6,8 @@
   </PropertyGroup>
 
 	<ItemGroup>
-<<<<<<< HEAD
     <PackageReference Include="Microsoft.Extensions.Caching.Memory" Version="5.0.0" />
-    <PackageReference Include="Moq" Version="4.18.1" />
-=======
-    <PackageReference Include="Microsoft.Extensions.Caching.Memory" Version="3.1.28" />
     <PackageReference Include="Moq" Version="4.18.2" />
->>>>>>> 93bd220b
   </ItemGroup>
 
   <ItemGroup>
