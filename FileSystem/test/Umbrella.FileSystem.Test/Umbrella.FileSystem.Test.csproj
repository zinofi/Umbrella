﻿<Project Sdk="Microsoft.NET.Sdk">

	<PropertyGroup>
		<TargetFramework>net6.0</TargetFramework>
		<IsPackable>false</IsPackable>
		<NoWarn>CS1591</NoWarn>
	</PropertyGroup>

<<<<<<< HEAD
  <ItemGroup>
    <Compile Remove="TestResults\**" />
    <EmbeddedResource Remove="TestResults\**" />
    <None Remove="TestResults\**" />
  </ItemGroup>
  
  <ItemGroup>
    <PackageReference Include="coverlet.collector" Version="3.2.0">
      <PrivateAssets>all</PrivateAssets>
      <IncludeAssets>runtime; build; native; contentfiles; analyzers; buildtransitive</IncludeAssets>
    </PackageReference>
    <PackageReference Include="coverlet.msbuild" Version="3.2.0">
      <PrivateAssets>all</PrivateAssets>
      <IncludeAssets>runtime; build; native; contentfiles; analyzers; buildtransitive</IncludeAssets>
    </PackageReference>
    <PackageReference Include="Microsoft.NET.Test.Sdk" Version="17.5.0" />
    <PackageReference Include="Moq" Version="4.18.4" />
    <PackageReference Include="xunit" Version="2.4.2" />
    <PackageReference Include="Xunit.Extensions.Ordering" Version="1.4.5" />
    <PackageReference Include="xunit.runner.visualstudio" Version="2.4.5">
      <PrivateAssets>all</PrivateAssets>
      <IncludeAssets>runtime; build; native; contentfiles; analyzers</IncludeAssets>
    </PackageReference>
  </ItemGroup>
=======
	<ItemGroup>
		<Compile Remove="TestResults\**" />
		<EmbeddedResource Remove="TestResults\**" />
		<None Remove="TestResults\**" />
	</ItemGroup>
>>>>>>> 628b9b95

	<ItemGroup>
		<PackageReference Include="coverlet.collector" Version="6.0.0">
			<PrivateAssets>all</PrivateAssets>
			<IncludeAssets>runtime; build; native; contentfiles; analyzers; buildtransitive</IncludeAssets>
		</PackageReference>
		<PackageReference Include="coverlet.msbuild" Version="6.0.0">
			<PrivateAssets>all</PrivateAssets>
			<IncludeAssets>runtime; build; native; contentfiles; analyzers; buildtransitive</IncludeAssets>
		</PackageReference>
		<PackageReference Include="Microsoft.NET.Test.Sdk" Version="17.7.2" />
		<PackageReference Include="Microsoft.VisualStudio.Threading.Analyzers" Version="17.7.30">
		  <PrivateAssets>all</PrivateAssets>
		  <IncludeAssets>runtime; build; native; contentfiles; analyzers; buildtransitive</IncludeAssets>
		</PackageReference>
		<PackageReference Include="Moq" Version="4.20.69" />
		<PackageReference Include="xunit" Version="2.5.1" />
		<PackageReference Include="Xunit.Extensions.Ordering" Version="1.4.5" />
		<PackageReference Include="xunit.runner.visualstudio" Version="2.5.1">
			<PrivateAssets>all</PrivateAssets>
			<IncludeAssets>runtime; build; native; contentfiles; analyzers</IncludeAssets>
		</PackageReference>
	</ItemGroup>

	<ItemGroup>
		<ProjectReference Include="..\..\..\Internal\src\Umbrella.Internal.Mocks\Umbrella.Internal.Mocks.csproj" />
		<ProjectReference Include="..\..\src\Umbrella.FileSystem.AzureStorage\Umbrella.FileSystem.AzureStorage.csproj" />
		<ProjectReference Include="..\..\src\Umbrella.FileSystem.Disk\Umbrella.FileSystem.Disk.csproj" />
	</ItemGroup>

	<ItemGroup>
		<Service Include="{82a7f48d-3b50-4b1e-b82e-3ada8210c358}" />
	</ItemGroup>

</Project><|MERGE_RESOLUTION|>--- conflicted
+++ resolved
@@ -6,38 +6,11 @@
 		<NoWarn>CS1591</NoWarn>
 	</PropertyGroup>
 
-<<<<<<< HEAD
-  <ItemGroup>
-    <Compile Remove="TestResults\**" />
-    <EmbeddedResource Remove="TestResults\**" />
-    <None Remove="TestResults\**" />
-  </ItemGroup>
-  
-  <ItemGroup>
-    <PackageReference Include="coverlet.collector" Version="3.2.0">
-      <PrivateAssets>all</PrivateAssets>
-      <IncludeAssets>runtime; build; native; contentfiles; analyzers; buildtransitive</IncludeAssets>
-    </PackageReference>
-    <PackageReference Include="coverlet.msbuild" Version="3.2.0">
-      <PrivateAssets>all</PrivateAssets>
-      <IncludeAssets>runtime; build; native; contentfiles; analyzers; buildtransitive</IncludeAssets>
-    </PackageReference>
-    <PackageReference Include="Microsoft.NET.Test.Sdk" Version="17.5.0" />
-    <PackageReference Include="Moq" Version="4.18.4" />
-    <PackageReference Include="xunit" Version="2.4.2" />
-    <PackageReference Include="Xunit.Extensions.Ordering" Version="1.4.5" />
-    <PackageReference Include="xunit.runner.visualstudio" Version="2.4.5">
-      <PrivateAssets>all</PrivateAssets>
-      <IncludeAssets>runtime; build; native; contentfiles; analyzers</IncludeAssets>
-    </PackageReference>
-  </ItemGroup>
-=======
 	<ItemGroup>
 		<Compile Remove="TestResults\**" />
 		<EmbeddedResource Remove="TestResults\**" />
 		<None Remove="TestResults\**" />
 	</ItemGroup>
->>>>>>> 628b9b95
 
 	<ItemGroup>
 		<PackageReference Include="coverlet.collector" Version="6.0.0">
