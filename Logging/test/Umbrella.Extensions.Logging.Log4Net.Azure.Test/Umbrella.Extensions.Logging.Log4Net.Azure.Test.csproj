--- conflicted
+++ resolved
@@ -14,21 +14,13 @@
       <PrivateAssets>all</PrivateAssets>
       <IncludeAssets>runtime; build; native; contentfiles; analyzers; buildtransitive</IncludeAssets>
     </PackageReference>
-<<<<<<< HEAD
-    <PackageReference Include="Microsoft.NET.Test.Sdk" Version="17.5.0" />
-=======
     <PackageReference Include="Microsoft.NET.Test.Sdk" Version="17.4.0" />
->>>>>>> 628b9b95
     <PackageReference Include="xunit" Version="2.4.2" />
     <PackageReference Include="xunit.runner.visualstudio" Version="2.4.5">
       <PrivateAssets>all</PrivateAssets>
       <IncludeAssets>runtime; build; native; contentfiles; analyzers</IncludeAssets>
     </PackageReference>
-<<<<<<< HEAD
-    <PackageReference Include="Moq" Version="4.18.4" />
-=======
     <PackageReference Include="Moq" Version="4.18.3" />
->>>>>>> 628b9b95
   </ItemGroup>
 
   <ItemGroup>
