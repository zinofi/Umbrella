<Project Sdk="Microsoft.NET.Sdk">

  <PropertyGroup>
    <TargetFramework>net461</TargetFramework>
    <LangVersion>latest</LangVersion>
    <Configurations>Debug;Release;AzureDevOps</Configurations>
		<DocumentationFile>bin\Release\net461\Umbrella.Legacy.WebUtilities.xml</DocumentationFile>
    <PublishRepositoryUrl>true</PublishRepositoryUrl>
    <EmbedUntrackedSources>true</EmbedUntrackedSources>
    <AllowedOutputExtensionsInPackageBuildOutputFolder>$(AllowedOutputExtensionsInPackageBuildOutputFolder);.pdb</AllowedOutputExtensionsInPackageBuildOutputFolder>
  </PropertyGroup>

	<PropertyGroup Condition="'$(Configuration)'=='AzureDevOps'">
		<Optimize>true</Optimize>
		<DefineConstants>AzureDevOps</DefineConstants>
	</PropertyGroup>

  <PropertyGroup>
    <PackageId>Umbrella.Legacy.WebUtilities</PackageId>
<<<<<<< HEAD
    <Version>3.0.0-preview-0088</Version>
    <Authors>Zinofi Digital Ltd</Authors>
=======
    <Version>2.9.8</Version>
    <Authors>Richard Edwards</Authors>
>>>>>>> 77bbfa7a
    <Company>Zinofi Digital Ltd</Company>
    <Copyright>Zinofi Digital Ltd 2020</Copyright>
    <Description>
      This package contains a range of utility classes to aid web application development using the legacy ASP.NET stack.
    </Description>
    <PackageLicenseExpression>MIT</PackageLicenseExpression>
    <PackageProjectUrl>https://github.com/zinofi/Umbrella</PackageProjectUrl>
  </PropertyGroup>

  <ItemGroup>
    <EmbeddedResource Include="GlobalResources\DialogModal.css;GlobalResources\DialogModal.js" Exclude="bin\**;obj\**;**\*.xproj;packages\**;@(EmbeddedResource)" />
  </ItemGroup>

  <ItemGroup>
    <ProjectReference Include="..\..\..\Core\src\Umbrella.WebUtilities\Umbrella.WebUtilities.csproj" />
    <ProjectReference Include="..\Umbrella.Legacy.Utilities\Umbrella.Legacy.Utilities.csproj" />
  </ItemGroup>

  <ItemGroup>
    <PackageReference Include="Brotli.NET" Version="2.0.4.2" />
    <PackageReference Include="Microsoft.AspNet.Mvc" Version="5.2.7" />
    <PackageReference Include="Microsoft.AspNet.WebApi" Version="5.2.7" />
    <PackageReference Include="Microsoft.AspNet.WebApi.Owin" Version="5.2.7" />
    <PackageReference Include="Microsoft.Owin" Version="4.1.0" />
    <PackageReference Include="Microsoft.Owin.Host.SystemWeb" Version="4.1.0" />
    <PackageReference Include="Microsoft.SourceLink.GitHub" Version="1.0.0">
      <PrivateAssets>all</PrivateAssets>
      <IncludeAssets>runtime; build; native; contentfiles; analyzers</IncludeAssets>
    </PackageReference>
  </ItemGroup>

  <ItemGroup>
    <Reference Include="System.ComponentModel.DataAnnotations" />
    <Reference Include="System.Web" />
    <Reference Include="System" />
    <Reference Include="Microsoft.CSharp" />
    <Reference Include="System.Configuration" />
  </ItemGroup>

  <ItemGroup>
    <Compile Update="Controls\EmbeddedUserControl.cs">
      <SubType>ASPXCodeBehind</SubType>
    </Compile>
  </ItemGroup>

</Project><|MERGE_RESOLUTION|>--- conflicted
+++ resolved
@@ -17,13 +17,8 @@
 
   <PropertyGroup>
     <PackageId>Umbrella.Legacy.WebUtilities</PackageId>
-<<<<<<< HEAD
     <Version>3.0.0-preview-0088</Version>
     <Authors>Zinofi Digital Ltd</Authors>
-=======
-    <Version>2.9.8</Version>
-    <Authors>Richard Edwards</Authors>
->>>>>>> 77bbfa7a
     <Company>Zinofi Digital Ltd</Company>
     <Copyright>Zinofi Digital Ltd 2020</Copyright>
     <Description>
@@ -64,9 +59,7 @@
   </ItemGroup>
 
   <ItemGroup>
-    <Compile Update="Controls\EmbeddedUserControl.cs">
-      <SubType>ASPXCodeBehind</SubType>
-    </Compile>
+    <Compile Update="Controls\EmbeddedUserControl.cs" />
   </ItemGroup>
 
 </Project>