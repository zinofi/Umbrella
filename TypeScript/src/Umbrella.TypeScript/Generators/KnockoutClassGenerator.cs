<<<<<<< HEAD
﻿using Humanizer;
using System.ComponentModel.DataAnnotations;
=======
﻿using JRS.Web.CMS.Models.Api.PensionBuddyCalculator;
using System;
using System.ComponentModel.DataAnnotations;
using System.Linq;
>>>>>>> ad8ba157
using System.Reflection;
using System.Text;
using Umbrella.DataAnnotations;
using Umbrella.Utilities.Extensions;

namespace Umbrella.TypeScript.Generators;

/// <summary>
/// A TypeScript generator implementation for generating Knockout classes.
/// </summary>
/// <seealso cref="BaseClassGenerator" />
public class KnockoutClassGenerator : BaseClassGenerator
{
	#region Private Constants
	/// <summary>
	/// This is the same regex used inside the implementation of the EmailAddressAttribute. Found this by checking the Microsoft Reference Source.
	/// This string has been double escaped so it is output in a JavaScript friendly format.
	/// </summary>
<<<<<<< HEAD
	private const string RegexEmail = "new RegExp(\"^((([a-z]|\\\\d|[!#\\\\$%&'\\\\*\\\\+\\\\-\\\\/=\\\\?\\\\^_`{\\\\|}~]|[\\\\u00A0-\\\\uD7FF\\\\uF900-\\\\uFDCF\\\\uFDF0-\\\\uFFEF])+(\\\\.([a-z]|\\\\d|[!#\\\\$%&'\\\\*\\\\+\\\\-\\\\/=\\\\?\\\\^_`{\\\\|}~]|[\\\\u00A0-\\\\uD7FF\\\\uF900-\\\\uFDCF\\\\uFDF0-\\\\uFFEF])+)*)|((\\\\x22)((((\\\\x20|\\\\x09)*(\\\\x0d\\\\x0a))?(\\\\x20|\\\\x09)+)?(([\\\\x01-\\\\x08\\\\x0b\\\\x0c\\\\x0e-\\\\x1f\\\\x7f]|\\\\x21|[\\\\x23-\\\\x5b]|[\\\\x5d-\\\\x7e]|[\\\\u00A0-\\\\uD7FF\\\\uF900-\\\\uFDCF\\\\uFDF0-\\\\uFFEF])|(\\\\\\\\([\\\\x01-\\\\x09\\\\x0b\\\\x0c\\\\x0d-\\\\x7f]|[\\\\u00A0-\\\\uD7FF\\\\uF900-\\\\uFDCF\\\\uFDF0-\\\\uFFEF]))))*(((\\\\x20|\\\\x09)*(\\\\x0d\\\\x0a))?(\\\\x20|\\\\x09)+)?(\\\\x22)))@((([a-z]|\\\\d|[\\\\u00A0-\\\\uD7FF\\\\uF900-\\\\uFDCF\\\\uFDF0-\\\\uFFEF])|(([a-z]|\\\\d|[\\\\u00A0-\\\\uD7FF\\\\uF900-\\\\uFDCF\\\\uFDF0-\\\\uFFEF])([a-z]|\\\\d|-|\\\\.|_|~|[\\\\u00A0-\\\\uD7FF\\\\uF900-\\\\uFDCF\\\\uFDF0-\\\\uFFEF])*([a-z]|\\\\d|[\\\\u00A0-\\\\uD7FF\\\\uF900-\\\\uFDCF\\\\uFDF0-\\\\uFFEF])))\\\\.)+(([a-z]|[\\\\u00A0-\\\\uD7FF\\\\uF900-\\\\uFDCF\\\\uFDF0-\\\\uFFEF])|(([a-z]|[\\\\u00A0-\\\\uD7FF\\\\uF900-\\\\uFDCF\\\\uFDF0-\\\\uFFEF])([a-z]|\\\\d|-|\\\\.|_|~|[\\\\u00A0-\\\\uD7FF\\\\uF900-\\\\uFDCF\\\\uFDF0-\\\\uFFEF])*([a-z]|[\\\\u00A0-\\\\uD7FF\\\\uF900-\\\\uFDCF\\\\uFDF0-\\\\uFFEF])))\\\\.?$\", \"i\")";
	#endregion
=======
	/// <seealso cref="BaseClassGenerator" />
	public class KnockoutClassGenerator : BaseClassGenerator
	{
		#region Private Constants
		/// <summary>
		/// This is the same regex used inside the implementation of the EmailAddressAttribute. Found this by checking the Microsoft Reference Source.
		/// This string has been double escaped so it is output in a JavaScript friendly format.
		/// </summary>
		private const string RegexEmail = "new RegExp(\"^((([a-z]|\\\\d|[!#\\\\$%&'\\\\*\\\\+\\\\-\\\\/=\\\\?\\\\^_`{\\\\|}~]|[\\\\u00A0-\\\\uD7FF\\\\uF900-\\\\uFDCF\\\\uFDF0-\\\\uFFEF])+(\\\\.([a-z]|\\\\d|[!#\\\\$%&'\\\\*\\\\+\\\\-\\\\/=\\\\?\\\\^_`{\\\\|}~]|[\\\\u00A0-\\\\uD7FF\\\\uF900-\\\\uFDCF\\\\uFDF0-\\\\uFFEF])+)*)|((\\\\x22)((((\\\\x20|\\\\x09)*(\\\\x0d\\\\x0a))?(\\\\x20|\\\\x09)+)?(([\\\\x01-\\\\x08\\\\x0b\\\\x0c\\\\x0e-\\\\x1f\\\\x7f]|\\\\x21|[\\\\x23-\\\\x5b]|[\\\\x5d-\\\\x7e]|[\\\\u00A0-\\\\uD7FF\\\\uF900-\\\\uFDCF\\\\uFDF0-\\\\uFFEF])|(\\\\\\\\([\\\\x01-\\\\x09\\\\x0b\\\\x0c\\\\x0d-\\\\x7f]|[\\\\u00A0-\\\\uD7FF\\\\uF900-\\\\uFDCF\\\\uFDF0-\\\\uFFEF]))))*(((\\\\x20|\\\\x09)*(\\\\x0d\\\\x0a))?(\\\\x20|\\\\x09)+)?(\\\\x22)))@((([a-z]|\\\\d|[\\\\u00A0-\\\\uD7FF\\\\uF900-\\\\uFDCF\\\\uFDF0-\\\\uFFEF])|(([a-z]|\\\\d|[\\\\u00A0-\\\\uD7FF\\\\uF900-\\\\uFDCF\\\\uFDF0-\\\\uFFEF])([a-z]|\\\\d|-|\\\\.|_|~|[\\\\u00A0-\\\\uD7FF\\\\uF900-\\\\uFDCF\\\\uFDF0-\\\\uFFEF])*([a-z]|\\\\d|[\\\\u00A0-\\\\uD7FF\\\\uF900-\\\\uFDCF\\\\uFDF0-\\\\uFFEF])))\\\\.)+(([a-z]|[\\\\u00A0-\\\\uD7FF\\\\uF900-\\\\uFDCF\\\\uFDF0-\\\\uFFEF])|(([a-z]|[\\\\u00A0-\\\\uD7FF\\\\uF900-\\\\uFDCF\\\\uFDF0-\\\\uFFEF])([a-z]|\\\\d|-|\\\\.|_|~|[\\\\u00A0-\\\\uD7FF\\\\uF900-\\\\uFDCF\\\\uFDF0-\\\\uFFEF])*([a-z]|[\\\\u00A0-\\\\uD7FF\\\\uF900-\\\\uFDCF\\\\uFDF0-\\\\uFFEF])))\\\\.?$\", \"i\")";
		#endregion

		private readonly bool _useDecorators;

		#region Overridden Properties
		/// <inheritdoc />
		public override TypeScriptOutputModelType OutputModelType => TypeScriptOutputModelType.KnockoutClass;

		/// <inheritdoc />
		protected override bool SupportsValidationRules => true;

		/// <inheritdoc />
		protected override TypeScriptOutputModelType InterfaceModelType => TypeScriptOutputModelType.KnockoutInterface;
		#endregion

		/// <summary>
		/// Initializes a new instance of the <see cref="KnockoutClassGenerator"/> class.
		/// </summary>
		/// <param name="useDecorators">if set to <c>true</c>, uses TypeScript decorators.</param>
		public KnockoutClassGenerator(bool useDecorators)
		{
			_useDecorators = useDecorators;
		}

		#region Overridden Methods
		/// <inheritdoc />
		protected override void WriteProperty(PropertyInfo pi, TypeScriptMemberInfo tsInfo, StringBuilder builder)
		{
			if (!string.IsNullOrEmpty(tsInfo.TypeName))
			{
				string strInitialOutputValue = PropertyMode switch
				{
					TypeScriptPropertyMode.Null => "null",
					TypeScriptPropertyMode.Model => tsInfo.InitialOutputValue ?? "null",
					_ => "",
				};
>>>>>>> ad8ba157

	private readonly bool _useDecorators;

	#region Overridden Properties
	/// <inheritdoc />
	public override TypeScriptOutputModelType OutputModelType => TypeScriptOutputModelType.KnockoutClass;

	/// <inheritdoc />
	protected override bool SupportsValidationRules => true;

	/// <inheritdoc />
	protected override TypeScriptOutputModelType InterfaceModelType => TypeScriptOutputModelType.KnockoutInterface;
	#endregion

	/// <summary>
	/// Initializes a new instance of the <see cref="KnockoutClassGenerator"/> class.
	/// </summary>
	/// <param name="useDecorators">if set to <c>true</c>, uses TypeScript decorators.</param>
	public KnockoutClassGenerator(bool useDecorators)
	{
		_useDecorators = useDecorators;
	}

	#region Overridden Methods
	/// <inheritdoc />
	protected override void WriteProperty(PropertyInfo pi, TypeScriptMemberInfo tsInfo, StringBuilder typeBuilder)
	{
		if (pi is null)
			throw new ArgumentNullException(nameof(pi));

		if (tsInfo is null)
			throw new ArgumentNullException(nameof(tsInfo));

		if (typeBuilder is null)
			throw new ArgumentNullException(nameof(typeBuilder));

		if (!string.IsNullOrEmpty(tsInfo.TypeName))
		{
			string strInitialOutputValue = PropertyMode switch
			{
				TypeScriptPropertyMode.Null => "null",
				TypeScriptPropertyMode.Model => tsInfo.InitialOutputValue ?? "null",
				_ => "",
			};

			string strStrictNullCheck = StrictNullChecks && (tsInfo.IsNullable || PropertyMode == TypeScriptPropertyMode.Null) ? " | null" : "";

			var formatString = new StringBuilder();

			if (_useDecorators)
			{
				_ = formatString.AppendLineWithTabIndent("@observable({ expose: true })", 2);

				StringBuilder? coreValidationBuilder = CreateValidationExtendItems(pi, 3);

				if (coreValidationBuilder?.Length > 0)
				{
					_ = formatString.AppendLineWithTabIndent("@extend({", 2);
					_ = formatString.Append(coreValidationBuilder);
					_ = formatString.AppendLineWithTabIndent("})", 2);
				}

				_ = formatString.AppendLineWithTabIndent($"public {tsInfo.Name}: {tsInfo.TypeName}{strStrictNullCheck} = {strInitialOutputValue};", 2);
			}
			else
			{
				_ = formatString.Append($"\t\t{tsInfo.Name}: ");

#pragma warning disable CA1508 // Avoid dead conditional code
				if (tsInfo.TypeName?.EndsWith("[]", StringComparison.Ordinal) is true)
				{
					tsInfo.TypeName = tsInfo.TypeName.TrimEnd('[', ']');
					_ = formatString.Append($"KnockoutObservableArray<{tsInfo.TypeName}{strStrictNullCheck}> = ko.observableArray<{tsInfo.TypeName}{strStrictNullCheck}>({strInitialOutputValue});");
				}
				else
				{
					_ = formatString.Append($"KnockoutObservable<{tsInfo.TypeName}{strStrictNullCheck}> = ko.observable<{tsInfo.TypeName}{strStrictNullCheck}>({strInitialOutputValue});");
				}
#pragma warning restore CA1508 // Avoid dead conditional code
			}

			_ = typeBuilder.AppendLine(formatString.ToString());
		}
	}

	/// <inheritdoc />
	protected override void WriteValidationRules(PropertyInfo propertyInfo, TypeScriptMemberInfo tsInfo, StringBuilder? validationBuilder)
	{
		if (propertyInfo is null)
			throw new ArgumentNullException(nameof(propertyInfo));

		if (tsInfo is null)
			throw new ArgumentNullException(nameof(tsInfo));

		StringBuilder? ctorExtendBuilder = CreateConstructorValidationRules(propertyInfo);

		(string thisVariable, string exposePrefix) = _useDecorators && ctorExtendBuilder?.Length > 0
			? ("(<any>this)", "_")
			: ("this", "");

		var coreBuilder = !_useDecorators ? CreateValidationExtendItems(propertyInfo) : null;

		if (validationBuilder is not null && (coreBuilder?.Length > 0 || ctorExtendBuilder?.Length > 0))
		{
			if (_useDecorators)
			{
				_ = validationBuilder
					.AppendLineWithTabIndent($"{thisVariable}.{exposePrefix}{tsInfo.Name.Camelize()}.extend({{", 3);
			}
			else
			{
				_ = validationBuilder
					.AppendLineWithTabIndent($"{thisVariable}.{exposePrefix}{tsInfo.Name.Camelize()} = {thisVariable}.{exposePrefix}{tsInfo.Name.Camelize()}.extend({{", 3);
			}

			_ = validationBuilder
				.Append(coreBuilder)
				.Append(ctorExtendBuilder)
				.AppendLineWithTabIndent("});", 3)
				.AppendLine();
		}
	}

	private static StringBuilder? CreateValidationExtendItems(PropertyInfo propertyInfo, int indent = 4)
	{
		//Get all types that are either of type ValidationAttribute or derive from it
		//However, specifically exclude instances of type DataTypeAttribute
		var lstValidationAttribute = propertyInfo.GetCustomAttributes<ValidationAttribute>().Where(x => x.GetType() != typeof(DataTypeAttribute)).ToList();

		if (lstValidationAttribute.Count is 0)
			return null;

		var validationBuilder = new StringBuilder();

		for (int i = 0; i < lstValidationAttribute.Count; i++)
		{
			var validationAttribute = lstValidationAttribute[i];

			string message = $"\"{validationAttribute.FormatErrorMessage(propertyInfo.Name)}\"";

			switch (validationAttribute)
			{
				case RequiredAttribute attr:
				case RequiredNonEmptyCollectionAttribute attrCol:
					_ = validationBuilder.AppendLineWithTabIndent($"required: {{ params: true, message: {message} }},", indent);
					break;
				case CompareAttribute attr:
					string otherPropertyName = attr.OtherProperty.Camelize();
					_ = validationBuilder.AppendLineWithTabIndent($"equal: {{ params: this.{otherPropertyName}, message: {message} }},", indent);
					break;
				case EmailAddressAttribute attr:
					_ = validationBuilder.AppendLineWithTabIndent($"pattern: {{ params: {RegexEmail}, message: {message} }},", indent);
					break;
				case MinLengthAttribute attr:
					_ = validationBuilder.AppendLineWithTabIndent($"minLength: {{ params: {attr.Length}, message: {message} }},", indent);
					break;
				case MaxLengthAttribute attr:
					_ = validationBuilder.AppendLineWithTabIndent($"maxLength: {{ params: {attr.Length}, message: {message} }},", indent);
					break;
				case RangeAttribute attr:
					_ = validationBuilder.AppendLineWithTabIndent($"min: {{ params: {attr.Minimum}, message: {message} }},", indent);
					_ = validationBuilder.AppendLineWithTabIndent($"max: {{ params: {attr.Maximum}, message: {message} }},", indent);
					break;
				case RegularExpressionAttribute attr:
					_ = validationBuilder.AppendLineWithTabIndent($"pattern: {{ params: /{attr.Pattern}/, message: {message} }},", indent);
					break;
				case StringLengthAttribute attr:
					if (attr.MinimumLength > 0)
						_ = validationBuilder.AppendLineWithTabIndent($"minLength: {{ params: {attr.MinimumLength}, message: {message} }},", indent);

					_ = validationBuilder.AppendLineWithTabIndent($"maxLength: {{ params: {attr.MaximumLength}, message: {message} }},", indent);
					break;
				case RequiredTrueAttribute attr:
					_ = validationBuilder.AppendLineWithTabIndent($"validation: {{ params: true, validator: (val, otherVal) => val === otherVal, message: {message} }},", indent);
					break;
			}
		}

		return validationBuilder;
	}

	private StringBuilder? CreateConstructorValidationRules(PropertyInfo propertyInfo, int indent = 4)
	{
		string GetDependentPropertyName(string dependentProperty)
		{
			string propertyName = dependentProperty.Contains(".")
				? string.Join("?.", dependentProperty.Split('.').Select(x => x.Camelize()))
				: dependentProperty.Camelize();

			// If we are not using decorators we need to access the value using a method call.
			if (!_useDecorators)
				propertyName += "()";

			return propertyName;
		}

		static string GetOperatorTranslation(EqualityOperator @operator)
		{
			return @operator switch
			{
<<<<<<< HEAD
				EqualityOperator.EqualTo => "===",
				EqualityOperator.GreaterThan => ">",
				EqualityOperator.GreaterThanOrEqualTo => ">=",
				EqualityOperator.LessThan => "<",
				EqualityOperator.LessThanOrEqualTo => "<=",
				EqualityOperator.NotEqualTo => "!==",
				EqualityOperator.NotRegExMatch => throw new NotImplementedException(),
				EqualityOperator.RegExMatch => throw new NotImplementedException(),
=======
				Operator.EqualTo => "===",
				Operator.GreaterThan => ">",
				Operator.GreaterThanOrEqualTo => ">=",
				Operator.LessThan => "<",
				Operator.LessThanOrEqualTo => "<=",
				Operator.NotEqualTo => "!==",
				Operator.MaxPercentageOf => "<=",
				Operator.NotRegExMatch => throw new NotImplementedException(),
				Operator.RegExMatch => throw new NotImplementedException(),
>>>>>>> ad8ba157
				_ => throw new NotSupportedException()
			};
		}

		static string GetDependentValueTranslation(object dependentValue)
		{
			return dependentValue switch
			{
				bool b when b => "true",
				bool b when !b => "false",
				string s => $"'{s}'",
				Enum e => $"{e.GetType().FullName}.{e}",
				_ => dependentValue.ToString()
			};
		}

		// Get all types that are either of type ValidationAttribute or derive from it
		// However, specifically exclude instances of type DataTypeAttribute
		var lstValidationAttributeGroup = propertyInfo
			.GetCustomAttributes<ValidationAttribute>()
			.Where(x => x.GetType() != typeof(DataTypeAttribute))
			.GroupBy(x => x.GetType())
			.ToArray();

		if (lstValidationAttributeGroup.Length is 0)
			return null;

		var validationBuilder = new StringBuilder();

		foreach (var group in lstValidationAttributeGroup)
		{
			var lstValidationAttribute = group.ToArray();

			// Arbitrarily use the first message from the group
			string message = $"\"{lstValidationAttribute[0].FormatErrorMessage(propertyInfo.Name)}\"";

			var sbRule = new StringBuilder();

			if (typeof(RequiredIfAttribute).IsAssignableFrom(group.Key))
			{
				for (int i = 0; i < lstValidationAttribute.Length; i++)
				{
					var attr = (RequiredIfAttribute)lstValidationAttribute[i];

					if (i > 0)
						_ = sbRule.Append(" || ");

					string @operator = GetOperatorTranslation(attr.Operator);
					string otherValue = GetDependentValueTranslation(attr.ComparisonValue);
					string dependentPropertyName = GetDependentPropertyName(attr.DependentProperty);

					_ = sbRule.Append($"(this.{dependentPropertyName} {@operator} {otherValue})");
				}

				_ = validationBuilder.AppendLineWithTabIndent($"required: {{ onlyIf: () => {sbRule}, message: {message} }},", indent);
			}
			else if (typeof(RequiredIfEmptyAttribute).IsAssignableFrom(group.Key))
			{
				for (int i = 0; i < lstValidationAttribute.Length; i++)
				{
					var attr = (RequiredIfEmptyAttribute)lstValidationAttribute[i];

					if (i > 0)
						_ = sbRule.Append(" || ");

					string dependentPropertyName = GetDependentPropertyName(attr.DependentProperty);

					_ = sbRule.Append($"(this.{dependentPropertyName} === undefined || this.{dependentPropertyName} === null || (typeof this.{dependentPropertyName} === \"number\" && isNaN(this.{dependentPropertyName}!)) || (typeof this.{dependentPropertyName} === \"string\" && (this.{dependentPropertyName}! as any).trim().length === 0))");
				}

				_ = validationBuilder.AppendLineWithTabIndent($"required: {{ onlyIf: () => {sbRule}, message: {message} }},", indent);
			}
			else if (typeof(RequiredIfNotEmptyAttribute).IsAssignableFrom(group.Key))
			{
				for (int i = 0; i < lstValidationAttribute.Length; i++)
				{
					var attr = (RequiredIfNotEmptyAttribute)lstValidationAttribute[i];

					if (i > 0)
						_ = sbRule.Append(" || ");

					string dependentPropertyName = GetDependentPropertyName(attr.DependentProperty);

					_ = sbRule.Append($"(this.{dependentPropertyName} !== undefined && this.{dependentPropertyName} !== null && ((typeof this.{dependentPropertyName} === \"number\" && !isNaN(this.{dependentPropertyName}!)) || (typeof this.{dependentPropertyName} === \"string\" && (this.{dependentPropertyName}! as any).trim().length > 0)))");
				}

				_ = validationBuilder.AppendLineWithTabIndent($"required: {{ onlyIf: () => {sbRule}, message: {message} }},", indent);
			}
			else if (typeof(IsAttribute).IsAssignableFrom(group.Key))
			{
				Type? type = null;
				string? tsType = null;

				for (int i = 0; i < lstValidationAttribute.Length; i++)
				{
					var attr = (IsAttribute)lstValidationAttribute[i];

					if (i == 0)
					{
						type = Nullable.GetUnderlyingType(propertyInfo.PropertyType) ?? propertyInfo.PropertyType;

						tsType = type switch
						{
<<<<<<< HEAD
							var _ when type == typeof(string) => "string | null",
							var _ when type == typeof(bool) => "boolean | null",
							var _ when type.IsPrimitive => "number | null",
							_ => "any"
						};
					}
					else
					{
						_ = sbRule.Append(" || ");
=======
							sbRule.Append(" || ");
						}

						string @operator = GetOperatorTranslation(attr.Operator);
						string dependentPropertyName = GetDependentPropertyName(attr.DependentProperty);

						if (attr is MaxPercentageOfAttribute maxPercentageOfAttribute)
						{
							sbRule.Append($"(value === undefined || value === null || this.{dependentPropertyName} === undefined || this.{dependentPropertyName} === null || value {@operator} this.{dependentPropertyName}! * {maxPercentageOfAttribute.MaxPercentage})");
						}
						else
						{
							sbRule.Append($"(value === undefined || value === null || this.{dependentPropertyName} === undefined || this.{dependentPropertyName} === null || value {@operator} this.{dependentPropertyName}!)");
						}
>>>>>>> ad8ba157
					}

					string @operator = GetOperatorTranslation(attr.Operator);
					string dependentPropertyName = GetDependentPropertyName(attr.DependentProperty);

					_ = sbRule.Append($"(value === undefined || value === null || this.{dependentPropertyName} === undefined || this.{dependentPropertyName} === null || value {@operator} this.{dependentPropertyName}!)");
				}

				_ = validationBuilder.AppendLineWithTabIndent($"validation: {{ validator: (value: {tsType}) => {sbRule}, message: {message} }},", indent);
			}
		}

		return validationBuilder;
	}

	/// <inheritdoc />
	protected override void WriteEnd(Type modelType, StringBuilder typeBuilder, StringBuilder? validationBuilder)
	{
		if (typeBuilder is null)
			throw new ArgumentNullException(nameof(typeBuilder));

		// Only write the validation rules if some validation rules have been generated
		// and we are not using decorators
		if (validationBuilder?.Length > 0)
		{
			_ = typeBuilder.AppendLine();

			//Write out the constructor
			_ = typeBuilder.AppendLineWithTabIndent("constructor()", 2)
				.AppendLineWithTabIndent("{", 2)
				.Append(validationBuilder.ToString())
				.AppendLineWithTabIndent("}", 2)
				.AppendLine();
		}

		base.WriteEnd(modelType, typeBuilder, validationBuilder);
	}
	#endregion
}<|MERGE_RESOLUTION|>--- conflicted
+++ resolved
@@ -1,12 +1,5 @@
-<<<<<<< HEAD
 ﻿using Humanizer;
 using System.ComponentModel.DataAnnotations;
-=======
-﻿using JRS.Web.CMS.Models.Api.PensionBuddyCalculator;
-using System;
-using System.ComponentModel.DataAnnotations;
-using System.Linq;
->>>>>>> ad8ba157
 using System.Reflection;
 using System.Text;
 using Umbrella.DataAnnotations;
@@ -25,56 +18,8 @@
 	/// This is the same regex used inside the implementation of the EmailAddressAttribute. Found this by checking the Microsoft Reference Source.
 	/// This string has been double escaped so it is output in a JavaScript friendly format.
 	/// </summary>
-<<<<<<< HEAD
 	private const string RegexEmail = "new RegExp(\"^((([a-z]|\\\\d|[!#\\\\$%&'\\\\*\\\\+\\\\-\\\\/=\\\\?\\\\^_`{\\\\|}~]|[\\\\u00A0-\\\\uD7FF\\\\uF900-\\\\uFDCF\\\\uFDF0-\\\\uFFEF])+(\\\\.([a-z]|\\\\d|[!#\\\\$%&'\\\\*\\\\+\\\\-\\\\/=\\\\?\\\\^_`{\\\\|}~]|[\\\\u00A0-\\\\uD7FF\\\\uF900-\\\\uFDCF\\\\uFDF0-\\\\uFFEF])+)*)|((\\\\x22)((((\\\\x20|\\\\x09)*(\\\\x0d\\\\x0a))?(\\\\x20|\\\\x09)+)?(([\\\\x01-\\\\x08\\\\x0b\\\\x0c\\\\x0e-\\\\x1f\\\\x7f]|\\\\x21|[\\\\x23-\\\\x5b]|[\\\\x5d-\\\\x7e]|[\\\\u00A0-\\\\uD7FF\\\\uF900-\\\\uFDCF\\\\uFDF0-\\\\uFFEF])|(\\\\\\\\([\\\\x01-\\\\x09\\\\x0b\\\\x0c\\\\x0d-\\\\x7f]|[\\\\u00A0-\\\\uD7FF\\\\uF900-\\\\uFDCF\\\\uFDF0-\\\\uFFEF]))))*(((\\\\x20|\\\\x09)*(\\\\x0d\\\\x0a))?(\\\\x20|\\\\x09)+)?(\\\\x22)))@((([a-z]|\\\\d|[\\\\u00A0-\\\\uD7FF\\\\uF900-\\\\uFDCF\\\\uFDF0-\\\\uFFEF])|(([a-z]|\\\\d|[\\\\u00A0-\\\\uD7FF\\\\uF900-\\\\uFDCF\\\\uFDF0-\\\\uFFEF])([a-z]|\\\\d|-|\\\\.|_|~|[\\\\u00A0-\\\\uD7FF\\\\uF900-\\\\uFDCF\\\\uFDF0-\\\\uFFEF])*([a-z]|\\\\d|[\\\\u00A0-\\\\uD7FF\\\\uF900-\\\\uFDCF\\\\uFDF0-\\\\uFFEF])))\\\\.)+(([a-z]|[\\\\u00A0-\\\\uD7FF\\\\uF900-\\\\uFDCF\\\\uFDF0-\\\\uFFEF])|(([a-z]|[\\\\u00A0-\\\\uD7FF\\\\uF900-\\\\uFDCF\\\\uFDF0-\\\\uFFEF])([a-z]|\\\\d|-|\\\\.|_|~|[\\\\u00A0-\\\\uD7FF\\\\uF900-\\\\uFDCF\\\\uFDF0-\\\\uFFEF])*([a-z]|[\\\\u00A0-\\\\uD7FF\\\\uF900-\\\\uFDCF\\\\uFDF0-\\\\uFFEF])))\\\\.?$\", \"i\")";
 	#endregion
-=======
-	/// <seealso cref="BaseClassGenerator" />
-	public class KnockoutClassGenerator : BaseClassGenerator
-	{
-		#region Private Constants
-		/// <summary>
-		/// This is the same regex used inside the implementation of the EmailAddressAttribute. Found this by checking the Microsoft Reference Source.
-		/// This string has been double escaped so it is output in a JavaScript friendly format.
-		/// </summary>
-		private const string RegexEmail = "new RegExp(\"^((([a-z]|\\\\d|[!#\\\\$%&'\\\\*\\\\+\\\\-\\\\/=\\\\?\\\\^_`{\\\\|}~]|[\\\\u00A0-\\\\uD7FF\\\\uF900-\\\\uFDCF\\\\uFDF0-\\\\uFFEF])+(\\\\.([a-z]|\\\\d|[!#\\\\$%&'\\\\*\\\\+\\\\-\\\\/=\\\\?\\\\^_`{\\\\|}~]|[\\\\u00A0-\\\\uD7FF\\\\uF900-\\\\uFDCF\\\\uFDF0-\\\\uFFEF])+)*)|((\\\\x22)((((\\\\x20|\\\\x09)*(\\\\x0d\\\\x0a))?(\\\\x20|\\\\x09)+)?(([\\\\x01-\\\\x08\\\\x0b\\\\x0c\\\\x0e-\\\\x1f\\\\x7f]|\\\\x21|[\\\\x23-\\\\x5b]|[\\\\x5d-\\\\x7e]|[\\\\u00A0-\\\\uD7FF\\\\uF900-\\\\uFDCF\\\\uFDF0-\\\\uFFEF])|(\\\\\\\\([\\\\x01-\\\\x09\\\\x0b\\\\x0c\\\\x0d-\\\\x7f]|[\\\\u00A0-\\\\uD7FF\\\\uF900-\\\\uFDCF\\\\uFDF0-\\\\uFFEF]))))*(((\\\\x20|\\\\x09)*(\\\\x0d\\\\x0a))?(\\\\x20|\\\\x09)+)?(\\\\x22)))@((([a-z]|\\\\d|[\\\\u00A0-\\\\uD7FF\\\\uF900-\\\\uFDCF\\\\uFDF0-\\\\uFFEF])|(([a-z]|\\\\d|[\\\\u00A0-\\\\uD7FF\\\\uF900-\\\\uFDCF\\\\uFDF0-\\\\uFFEF])([a-z]|\\\\d|-|\\\\.|_|~|[\\\\u00A0-\\\\uD7FF\\\\uF900-\\\\uFDCF\\\\uFDF0-\\\\uFFEF])*([a-z]|\\\\d|[\\\\u00A0-\\\\uD7FF\\\\uF900-\\\\uFDCF\\\\uFDF0-\\\\uFFEF])))\\\\.)+(([a-z]|[\\\\u00A0-\\\\uD7FF\\\\uF900-\\\\uFDCF\\\\uFDF0-\\\\uFFEF])|(([a-z]|[\\\\u00A0-\\\\uD7FF\\\\uF900-\\\\uFDCF\\\\uFDF0-\\\\uFFEF])([a-z]|\\\\d|-|\\\\.|_|~|[\\\\u00A0-\\\\uD7FF\\\\uF900-\\\\uFDCF\\\\uFDF0-\\\\uFFEF])*([a-z]|[\\\\u00A0-\\\\uD7FF\\\\uF900-\\\\uFDCF\\\\uFDF0-\\\\uFFEF])))\\\\.?$\", \"i\")";
-		#endregion
-
-		private readonly bool _useDecorators;
-
-		#region Overridden Properties
-		/// <inheritdoc />
-		public override TypeScriptOutputModelType OutputModelType => TypeScriptOutputModelType.KnockoutClass;
-
-		/// <inheritdoc />
-		protected override bool SupportsValidationRules => true;
-
-		/// <inheritdoc />
-		protected override TypeScriptOutputModelType InterfaceModelType => TypeScriptOutputModelType.KnockoutInterface;
-		#endregion
-
-		/// <summary>
-		/// Initializes a new instance of the <see cref="KnockoutClassGenerator"/> class.
-		/// </summary>
-		/// <param name="useDecorators">if set to <c>true</c>, uses TypeScript decorators.</param>
-		public KnockoutClassGenerator(bool useDecorators)
-		{
-			_useDecorators = useDecorators;
-		}
-
-		#region Overridden Methods
-		/// <inheritdoc />
-		protected override void WriteProperty(PropertyInfo pi, TypeScriptMemberInfo tsInfo, StringBuilder builder)
-		{
-			if (!string.IsNullOrEmpty(tsInfo.TypeName))
-			{
-				string strInitialOutputValue = PropertyMode switch
-				{
-					TypeScriptPropertyMode.Null => "null",
-					TypeScriptPropertyMode.Model => tsInfo.InitialOutputValue ?? "null",
-					_ => "",
-				};
->>>>>>> ad8ba157
 
 	private readonly bool _useDecorators;
 
@@ -275,26 +220,15 @@
 		{
 			return @operator switch
 			{
-<<<<<<< HEAD
 				EqualityOperator.EqualTo => "===",
 				EqualityOperator.GreaterThan => ">",
 				EqualityOperator.GreaterThanOrEqualTo => ">=",
 				EqualityOperator.LessThan => "<",
 				EqualityOperator.LessThanOrEqualTo => "<=",
 				EqualityOperator.NotEqualTo => "!==",
-				EqualityOperator.NotRegExMatch => throw new NotImplementedException(),
+                EqualityOperator.MaxPercentageOf => "<=",
+                EqualityOperator.NotRegExMatch => throw new NotImplementedException(),
 				EqualityOperator.RegExMatch => throw new NotImplementedException(),
-=======
-				Operator.EqualTo => "===",
-				Operator.GreaterThan => ">",
-				Operator.GreaterThanOrEqualTo => ">=",
-				Operator.LessThan => "<",
-				Operator.LessThanOrEqualTo => "<=",
-				Operator.NotEqualTo => "!==",
-				Operator.MaxPercentageOf => "<=",
-				Operator.NotRegExMatch => throw new NotImplementedException(),
-				Operator.RegExMatch => throw new NotImplementedException(),
->>>>>>> ad8ba157
 				_ => throw new NotSupportedException()
 			};
 		}
@@ -398,7 +332,6 @@
 
 						tsType = type switch
 						{
-<<<<<<< HEAD
 							var _ when type == typeof(string) => "string | null",
 							var _ when type == typeof(bool) => "boolean | null",
 							var _ when type.IsPrimitive => "number | null",
@@ -408,12 +341,10 @@
 					else
 					{
 						_ = sbRule.Append(" || ");
-=======
-							sbRule.Append(" || ");
-						}
-
-						string @operator = GetOperatorTranslation(attr.Operator);
-						string dependentPropertyName = GetDependentPropertyName(attr.DependentProperty);
+					}
+
+					string @operator = GetOperatorTranslation(attr.Operator);
+					string dependentPropertyName = GetDependentPropertyName(attr.DependentProperty);
 
 						if (attr is MaxPercentageOfAttribute maxPercentageOfAttribute)
 						{
@@ -423,14 +354,7 @@
 						{
 							sbRule.Append($"(value === undefined || value === null || this.{dependentPropertyName} === undefined || this.{dependentPropertyName} === null || value {@operator} this.{dependentPropertyName}!)");
 						}
->>>>>>> ad8ba157
 					}
-
-					string @operator = GetOperatorTranslation(attr.Operator);
-					string dependentPropertyName = GetDependentPropertyName(attr.DependentProperty);
-
-					_ = sbRule.Append($"(value === undefined || value === null || this.{dependentPropertyName} === undefined || this.{dependentPropertyName} === null || value {@operator} this.{dependentPropertyName}!)");
-				}
 
 				_ = validationBuilder.AppendLineWithTabIndent($"validation: {{ validator: (value: {tsType}) => {sbRule}, message: {message} }},", indent);
 			}
