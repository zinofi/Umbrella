﻿<Project Sdk="Microsoft.NET.Sdk">

<<<<<<< HEAD
  <PropertyGroup>    
    <TargetFramework>netcoreapp3.1</TargetFramework>
    <IsPackable>false</IsPackable>
  </PropertyGroup>
  
  <ItemGroup>
    <PackageReference Include="coverlet.collector" Version="3.2.0">
      <PrivateAssets>all</PrivateAssets>
      <IncludeAssets>runtime; build; native; contentfiles; analyzers; buildtransitive</IncludeAssets>
    </PackageReference>
    <PackageReference Include="coverlet.msbuild" Version="3.2.0">
      <PrivateAssets>all</PrivateAssets>
      <IncludeAssets>runtime; build; native; contentfiles; analyzers; buildtransitive</IncludeAssets>
    </PackageReference>
    <PackageReference Include="Microsoft.NET.Test.Sdk" Version="17.5.0" />
    <PackageReference Include="xunit" Version="2.4.2" />
    <PackageReference Include="xunit.runner.visualstudio" Version="2.4.5">
      <PrivateAssets>all</PrivateAssets>
      <IncludeAssets>runtime; build; native; contentfiles; analyzers</IncludeAssets>
    </PackageReference>
  </ItemGroup>
=======
	<PropertyGroup>
		<TargetFramework>net6.0</TargetFramework>
		<IsPackable>false</IsPackable>
		<NoWarn>CS1591</NoWarn>
	</PropertyGroup>
>>>>>>> 628b9b95

	<ItemGroup>
		<PackageReference Include="coverlet.collector" Version="6.0.0">
			<PrivateAssets>all</PrivateAssets>
			<IncludeAssets>runtime; build; native; contentfiles; analyzers; buildtransitive</IncludeAssets>
		</PackageReference>
		<PackageReference Include="coverlet.msbuild" Version="6.0.0">
			<PrivateAssets>all</PrivateAssets>
			<IncludeAssets>runtime; build; native; contentfiles; analyzers; buildtransitive</IncludeAssets>
		</PackageReference>
		<PackageReference Include="Microsoft.NET.Test.Sdk" Version="17.7.2" />
		<PackageReference Include="Microsoft.VisualStudio.Threading.Analyzers" Version="17.7.30">
		  <PrivateAssets>all</PrivateAssets>
		  <IncludeAssets>runtime; build; native; contentfiles; analyzers; buildtransitive</IncludeAssets>
		</PackageReference>
		<PackageReference Include="PolySharp" Version="1.13.2">
		  <PrivateAssets>all</PrivateAssets>
		  <IncludeAssets>runtime; build; native; contentfiles; analyzers; buildtransitive</IncludeAssets>
		</PackageReference>
		<PackageReference Include="xunit" Version="2.5.1" />
		<PackageReference Include="xunit.runner.visualstudio" Version="2.5.1">
			<PrivateAssets>all</PrivateAssets>
			<IncludeAssets>runtime; build; native; contentfiles; analyzers</IncludeAssets>
		</PackageReference>
	</ItemGroup>

	<ItemGroup>
		<ProjectReference Include="..\..\src\Umbrella.TypeScript\Umbrella.TypeScript.csproj" />
	</ItemGroup>

	<ItemGroup>
		<Service Include="{82a7f48d-3b50-4b1e-b82e-3ada8210c358}" />
	</ItemGroup>

</Project><|MERGE_RESOLUTION|>--- conflicted
+++ resolved
@@ -1,34 +1,10 @@
 ﻿<Project Sdk="Microsoft.NET.Sdk">
 
-<<<<<<< HEAD
-  <PropertyGroup>    
-    <TargetFramework>netcoreapp3.1</TargetFramework>
-    <IsPackable>false</IsPackable>
-  </PropertyGroup>
-  
-  <ItemGroup>
-    <PackageReference Include="coverlet.collector" Version="3.2.0">
-      <PrivateAssets>all</PrivateAssets>
-      <IncludeAssets>runtime; build; native; contentfiles; analyzers; buildtransitive</IncludeAssets>
-    </PackageReference>
-    <PackageReference Include="coverlet.msbuild" Version="3.2.0">
-      <PrivateAssets>all</PrivateAssets>
-      <IncludeAssets>runtime; build; native; contentfiles; analyzers; buildtransitive</IncludeAssets>
-    </PackageReference>
-    <PackageReference Include="Microsoft.NET.Test.Sdk" Version="17.5.0" />
-    <PackageReference Include="xunit" Version="2.4.2" />
-    <PackageReference Include="xunit.runner.visualstudio" Version="2.4.5">
-      <PrivateAssets>all</PrivateAssets>
-      <IncludeAssets>runtime; build; native; contentfiles; analyzers</IncludeAssets>
-    </PackageReference>
-  </ItemGroup>
-=======
 	<PropertyGroup>
 		<TargetFramework>net6.0</TargetFramework>
 		<IsPackable>false</IsPackable>
 		<NoWarn>CS1591</NoWarn>
 	</PropertyGroup>
->>>>>>> 628b9b95
 
 	<ItemGroup>
 		<PackageReference Include="coverlet.collector" Version="6.0.0">
