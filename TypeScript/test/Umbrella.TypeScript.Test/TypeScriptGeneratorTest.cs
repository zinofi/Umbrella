﻿using System.ComponentModel.DataAnnotations;
using System.Reflection;
using System.Runtime.Loader;
using Umbrella.DataAnnotations;
<<<<<<< HEAD
using Umbrella.TypeScript.Annotations.Attributes;
using Xunit;

namespace Umbrella.TypeScript.Test;
=======
using JRS.Web.CMS.Models.Api.PensionBuddyCalculator;
>>>>>>> ad8ba157

public class TypeScriptGeneratorTest
{
	[Fact]
	public void GenerateAllTest()
	{
		var testAssembly = AssemblyLoadContext.Default.LoadFromAssemblyName(new AssemblyName("Umbrella.TypeScript.Test"));

		TypeScriptGenerator generator = new TypeScriptGenerator(new List<Assembly> { testAssembly })
			.IncludeStandardGenerators()
			.IncludeKnockoutGenerators(true);

		string output = generator.GenerateAll(true, true, TypeScriptPropertyMode.Model);

		Assert.NotNull(output);
	}

	[Fact]
	public void GenerateAllUsingOnlyNamedAssembliesTest()
	{
		_ = AssemblyLoadContext.Default.LoadFromAssemblyName(new AssemblyName("Umbrella.TypeScript.Test"));

		TypeScriptGenerator generator = new TypeScriptGenerator("Umbrella.TypeScript.Test")
			.IncludeStandardGenerators()
			.IncludeKnockoutGenerators(false);

		string output = generator.GenerateAll(true, true, TypeScriptPropertyMode.Model);

		Assert.NotNull(output);
	}
}

[TypeScriptEnum]
public enum TestEnum
{
	None,
	Value1,
	Value2
}

[TypeScriptModel(TypeScriptOutputModelType.Class | TypeScriptOutputModelType.KnockoutClass)]
public class TestClass : ITestInterface
{
	[Range(10, 200)]
	public int TestInt { get; set; } = 100;
	public string? TestString { get; set; }

	[EmailAddress]
	public string? EmailAddress { get; set; }

	[EmailAddress]
	[Compare(nameof(EmailAddress), ErrorMessage = "Emails must match")]
	public string? ConfirmEmailAddress { get; set; }

<<<<<<< HEAD
	public DateTime CreatedDate { get; set; }
}
=======
        public DateTime CreatedDate { get; set; }

		public double CurrentSalary { get; set; }

		[MaxPercentageOf(nameof(CurrentSalary), 0.2, ErrorMessage = "Please enter a value no more than 20% of the current salary.")]
		public double LumpSumOfCurrentSalary { get; set; }
    }
>>>>>>> ad8ba157

[TypeScriptModel(TypeScriptOutputModelType.Class | TypeScriptOutputModelType.KnockoutClass)]
public class TestChildClass
{
	public int? TestChildInt { get; set; }
	public TestEnum TestChildEnum { get; set; }

	[TypeScriptIgnore]
	public int IgnoreMe { get; set; }

	[TypeScriptNull]
	[Required]
	public string IHaveADefaultButAmForcedToBeNull { get; set; } = "I should not be output!";

	[TypeScriptEmpty]
	public List<string>? TestStringList { get; set; }

	[TypeScriptOverride(typeof(string))]
	public List<int> TestIntList { get; set; } = [];

	public bool NeedAddress { get; set; }

	[RequiredIfFalse(nameof(NeedAddress))]
	public string? NeededIfFalse { get; set; }

	[RequiredIfTrue(nameof(NeedAddress))]
	public string? NeededIfTrue { get; set; }

	[RequiredIf(nameof(TestChildEnum), TestEnum.Value1, ErrorMessage = "Please enter the value")]
	public string? NeededIfEqualToEnum { get; set; }
}

[TypeScriptModel(TypeScriptOutputModelType.Interface | TypeScriptOutputModelType.KnockoutInterface)]
public interface ITestInterface
{
	DateTime CreatedDate { get; }
}

[TypeScriptModel(TypeScriptOutputModelType.Interface | TypeScriptOutputModelType.KnockoutClass)]
public class ConcreteTestClass : GenericTestClass<TestEnum>
{
}

[TypeScriptModel(TypeScriptOutputModelType.Interface | TypeScriptOutputModelType.KnockoutInterface)]
public interface IGenericTestInterface<TEnum>
	where TEnum : struct, Enum
{
	TEnum GenericEnum { get; set; }
}

public class GenericTestClass<TEnum> : IGenericTestInterface<TEnum>
	where TEnum : struct, Enum
{
	public TEnum GenericEnum { get; set; }
}<|MERGE_RESOLUTION|>--- conflicted
+++ resolved
@@ -2,14 +2,10 @@
 using System.Reflection;
 using System.Runtime.Loader;
 using Umbrella.DataAnnotations;
-<<<<<<< HEAD
 using Umbrella.TypeScript.Annotations.Attributes;
 using Xunit;
 
 namespace Umbrella.TypeScript.Test;
-=======
-using JRS.Web.CMS.Models.Api.PensionBuddyCalculator;
->>>>>>> ad8ba157
 
 public class TypeScriptGeneratorTest
 {
@@ -64,18 +60,18 @@
 	[Compare(nameof(EmailAddress), ErrorMessage = "Emails must match")]
 	public string? ConfirmEmailAddress { get; set; }
 
-<<<<<<< HEAD
 	public DateTime CreatedDate { get; set; }
+
+	public double CurrentSalary { get; set; }
+
+	[MaxPercentageOf(nameof(CurrentSalary), 0.2, ErrorMessage = "Please enter a value no more than 20% of the current salary.")]
+	public double LumpSumOfCurrentSalary { get; set; }
+
+	public double? CurrentSalaryNullable { get; set; }
+
+	[MaxPercentageOf(nameof(CurrentSalaryNullable), 0.2, ErrorMessage = "Please enter a value no more than 20% of the current salary.")]
+	public double? LumpSumOfCurrentSalaryNullable { get; set; }
 }
-=======
-        public DateTime CreatedDate { get; set; }
-
-		public double CurrentSalary { get; set; }
-
-		[MaxPercentageOf(nameof(CurrentSalary), 0.2, ErrorMessage = "Please enter a value no more than 20% of the current salary.")]
-		public double LumpSumOfCurrentSalary { get; set; }
-    }
->>>>>>> ad8ba157
 
 [TypeScriptModel(TypeScriptOutputModelType.Class | TypeScriptOutputModelType.KnockoutClass)]
 public class TestChildClass
