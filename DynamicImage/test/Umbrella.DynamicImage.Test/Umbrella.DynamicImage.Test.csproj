--- conflicted
+++ resolved
@@ -20,13 +20,8 @@
       <PrivateAssets>all</PrivateAssets>
       <IncludeAssets>runtime; build; native; contentfiles; analyzers</IncludeAssets>
     </PackageReference>
-<<<<<<< HEAD
     <PackageReference Include="Moq" Version="4.18.1" />
     <PackageReference Include="Microsoft.Extensions.Caching.Memory" Version="5.0.0" />
-=======
-    <PackageReference Include="Moq" Version="4.18.2" />
-    <PackageReference Include="Microsoft.Extensions.Caching.Memory" Version="3.1.28" />
->>>>>>> 93bd220b
   </ItemGroup>
 
   <ItemGroup>
